--- conflicted
+++ resolved
@@ -4,41 +4,24 @@
     ".write": false,
 
     "products": {
-<<<<<<< HEAD
       ".read": true,
       ".write": "auth != null && (auth.token.role == 'superadmin' || auth.token.role == 'admin' || auth.token.email == 'andres@turboairmexico.com')",
-=======
-      ".read": "auth != null",
-      ".write": "auth != null && (auth.token.email == 'andres@turboairmexico.com' || auth.token.email == 'turboairquotes@gmail.com')",
->>>>>>> b6bd8420
       ".indexOn": ["sku", "category", "subcategory"]
     },
 
     "clients": {
-<<<<<<< HEAD
       ".read": "auth != null && (auth.token.role == 'superadmin' || auth.token.role == 'admin' || auth.token.email == 'andres@turboairmexico.com')",
       "$uid": {
         ".read": "auth != null && (auth.uid == $uid || auth.token.role == 'superadmin' || auth.token.role == 'admin' || auth.token.email == 'andres@turboairmexico.com')",
         ".write": "auth != null && (auth.uid == $uid || auth.token.role == 'superadmin' || auth.token.role == 'admin' || auth.token.email == 'andres@turboairmexico.com')"
-=======
-      ".read": "auth != null",
-      "$uid": {
-        ".write": "auth != null && (auth.uid == $uid || auth.token.email == 'andres@turboairmexico.com')"
->>>>>>> b6bd8420
       }
     },
 
     "quotes": {
-<<<<<<< HEAD
       ".read": "auth != null && (auth.token.role == 'superadmin' || auth.token.role == 'admin' || auth.token.email == 'andres@turboairmexico.com')",
       "$uid": {
         ".read": "auth != null && (auth.uid == $uid || auth.token.role == 'superadmin' || auth.token.role == 'admin' || auth.token.email == 'andres@turboairmexico.com')",
         ".write": "auth != null && (auth.uid == $uid || auth.token.role == 'superadmin' || auth.token.role == 'admin' || auth.token.email == 'andres@turboairmexico.com')",
-=======
-      ".read": "auth != null",
-      "$uid": {
-        ".write": "auth != null && (auth.uid == $uid || auth.token.email == 'andres@turboairmexico.com')",
->>>>>>> b6bd8420
         ".indexOn": ["project_id", "client_id", "created_at"]
       }
     },
@@ -47,12 +30,8 @@
       // Project management feature (v1.0.1) - Fixed model conflicts
       ".read": "auth != null",
       "$uid": {
-<<<<<<< HEAD
         ".read": "auth != null && (auth.uid == $uid || auth.token.role == 'superadmin' || auth.token.role == 'admin' || auth.token.email == 'andres@turboairmexico.com')",
         ".write": "auth != null && (auth.uid == $uid || auth.token.role == 'superadmin' || auth.token.role == 'admin' || auth.token.email == 'andres@turboairmexico.com')",
-=======
-        ".write": "auth != null && (auth.uid == $uid || auth.token.email == 'andres@turboairmexico.com')",
->>>>>>> b6bd8420
         ".indexOn": ["clientId", "status", "createdAt"]
       }
     },
@@ -79,39 +58,23 @@
     },
 
     "user_profiles": {
-<<<<<<< HEAD
       ".read": "auth != null && (auth.token.role == 'superadmin' || auth.token.role == 'admin' || auth.token.email == 'andres@turboairmexico.com')",
       "$uid": {
         ".read": "auth != null && (auth.uid == $uid || auth.token.role == 'superadmin' || auth.token.role == 'admin' || auth.token.email == 'andres@turboairmexico.com')",
         ".write": "auth != null && (auth.uid == $uid || auth.token.role == 'superadmin')"
-=======
-      ".read": "auth != null",
-      "$uid": {
-        ".write": "auth != null && auth.uid == $uid"
->>>>>>> b6bd8420
       }
     },
 
     "users": {
-<<<<<<< HEAD
       ".read": "auth != null && (auth.token.role == 'superadmin' || auth.token.email == 'andres@turboairmexico.com')",
       "$uid": {
         ".read": "auth != null && (auth.uid == $uid || auth.token.role == 'superadmin' || auth.token.email == 'andres@turboairmexico.com')",
         ".write": "auth != null && (auth.uid == $uid || auth.token.role == 'superadmin')"
-=======
-      ".read": "auth != null",
-      "$uid": {
-        ".write": "auth != null && auth.uid == $uid"
->>>>>>> b6bd8420
       }
     },
 
     "search_history": {
-<<<<<<< HEAD
       ".read": "auth != null && (auth.token.role == 'superadmin' || auth.token.role == 'admin' || auth.token.email == 'andres@turboairmexico.com')",
-=======
-      ".read": "auth != null",
->>>>>>> b6bd8420
       ".write": "auth != null"
     },
 
@@ -134,7 +97,6 @@
 
     "warehouse_stock": {
       ".read": "auth != null",
-<<<<<<< HEAD
       ".write": "auth != null && (auth.token.role == 'superadmin' || auth.token.role == 'admin' || auth.token.email == 'andres@turboairmexico.com')",
       ".indexOn": ["sku", "warehouse", "available", "reserved"]
     },
@@ -142,9 +104,6 @@
     "performance_metrics": {
       ".read": "auth != null && (auth.token.role == 'superadmin' || auth.token.email == 'andres@turboairmexico.com')",
       ".write": "auth != null && (auth.token.role == 'superadmin' || auth.token.email == 'andres@turboairmexico.com')"
-=======
-      ".write": "auth != null && auth.token.email == 'andres@turboairmexico.com'",
-      ".indexOn": ["sku", "warehouse"]
     },
 
     "errors": {
@@ -163,7 +122,6 @@
     "backup_metadata": {
       ".read": "auth != null && (auth.token.email == 'andres@turboairmexico.com' || auth.token.email == 'turboairquotes@gmail.com')",
       ".write": "auth != null && (auth.token.email == 'andres@turboairmexico.com' || auth.token.email == 'turboairquotes@gmail.com')"
->>>>>>> b6bd8420
     }
   }
 }