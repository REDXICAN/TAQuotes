--- conflicted
+++ resolved
@@ -6,11 +6,8 @@
 
 class AuthService {
   final FirebaseAuth _auth = FirebaseAuth.instance;
-<<<<<<< HEAD
   final FirebaseDatabase _database = FirebaseDatabase.instance;
-=======
   final RateLimiterService _rateLimiter = RateLimiterService();
->>>>>>> b6bd8420
 
   // Get current user
   User? get currentUser => _auth.currentUser;
@@ -109,14 +106,8 @@
     }
   }
 
-<<<<<<< HEAD
   // Password reset (returns AuthResult)
   Future<AuthResult> resetPassword(String email) async {
-    try {
-      await _auth.sendPasswordResetEmail(email: email.trim());
-=======
-  // Password reset
-  Future<AuthResult> sendPasswordResetEmail(String email) async {
     final cleanEmail = email.trim().toLowerCase();
 
     // Check rate limiting for password reset
@@ -144,7 +135,6 @@
 
     try {
       await _auth.sendPasswordResetEmail(email: cleanEmail);
->>>>>>> b6bd8420
 
       AppLogger.info('Password reset email sent', category: LogCategory.auth);
       return AuthResult(
