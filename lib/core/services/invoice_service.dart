// lib/core/services/invoice_service.dart
import 'dart:async';
import 'dart:typed_data';
import 'package:pdf/pdf.dart';
import 'package:pdf/widgets.dart' as pw;
import 'package:excel/excel.dart';
import 'package:firebase_database/firebase_database.dart';
import 'package:firebase_auth/firebase_auth.dart';
import 'package:mailer/mailer.dart' show Attachment, StreamAttachment;
import 'email_service.dart';
import 'app_logger.dart';

enum InvoiceStatus { draft, sent, paid, overdue, cancelled }
enum PaymentTerms { net15, net30, net45, net60, cash_on_delivery, advance_payment }

class Invoice {
  final String id;
  final String quoteId;
  final String clientId;
  final String invoiceNumber;
  final DateTime createdAt;
  final DateTime dueDate;
  final InvoiceStatus status;
  final PaymentTerms paymentTerms;
  final double subtotal;
  final double taxRate;
  final double taxAmount;
  final double totalAmount;
  final String userId;
  final String userEmail;
  final List<InvoiceItem> items;
  final Map<String, dynamic> clientInfo;
  final String? notes;
  final DateTime? sentAt;
  final DateTime? paidAt;
  final Map<String, dynamic> metadata;

  Invoice({
    required this.id,
    required this.quoteId,
    required this.clientId,
    required this.invoiceNumber,
    required this.createdAt,
    required this.dueDate,
    required this.status,
    required this.paymentTerms,
    required this.subtotal,
    required this.taxRate,
    required this.taxAmount,
    required this.totalAmount,
    required this.userId,
    required this.userEmail,
    required this.items,
    required this.clientInfo,
    this.notes,
    this.sentAt,
    this.paidAt,
    this.metadata = const {},
  });

  Map<String, dynamic> toMap() {
    return {
      'id': id,
      'quoteId': quoteId,
      'clientId': clientId,
      'invoiceNumber': invoiceNumber,
      'createdAt': createdAt.millisecondsSinceEpoch,
      'createdAtIso': createdAt.toIso8601String(),
      'dueDate': dueDate.millisecondsSinceEpoch,
      'dueDateIso': dueDate.toIso8601String(),
      'status': status.toString().split('.').last,
      'paymentTerms': paymentTerms.toString().split('.').last,
      'subtotal': subtotal,
      'taxRate': taxRate,
      'taxAmount': taxAmount,
      'totalAmount': totalAmount,
      'userId': userId,
      'userEmail': userEmail,
      'items': items.map((item) => item.toMap()).toList(),
      'clientInfo': clientInfo,
      'notes': notes,
      'sentAt': sentAt?.millisecondsSinceEpoch,
      'sentAtIso': sentAt?.toIso8601String(),
      'paidAt': paidAt?.millisecondsSinceEpoch,
      'paidAtIso': paidAt?.toIso8601String(),
      'metadata': metadata,
    };
  }

  factory Invoice.fromMap(Map<String, dynamic> map) {
    return Invoice(
      id: map['id'] ?? '',
      quoteId: map['quoteId'] ?? '',
      clientId: map['clientId'] ?? '',
      invoiceNumber: map['invoiceNumber'] ?? '',
      createdAt: map['createdAt'] != null
          ? DateTime.fromMillisecondsSinceEpoch(map['createdAt'])
          : DateTime.now(),
      dueDate: map['dueDate'] != null
          ? DateTime.fromMillisecondsSinceEpoch(map['dueDate'])
          : DateTime.now(),
      status: InvoiceStatus.values.firstWhere(
        (e) => e.toString().split('.').last == map['status'],
        orElse: () => InvoiceStatus.draft,
      ),
      paymentTerms: PaymentTerms.values.firstWhere(
        (e) => e.toString().split('.').last == map['paymentTerms'],
        orElse: () => PaymentTerms.net30,
      ),
      subtotal: (map['subtotal'] ?? 0).toDouble(),
      taxRate: (map['taxRate'] ?? 0).toDouble(),
      taxAmount: (map['taxAmount'] ?? 0).toDouble(),
      totalAmount: (map['totalAmount'] ?? 0).toDouble(),
      userId: map['userId'] ?? '',
      userEmail: map['userEmail'] ?? '',
      items: (map['items'] as List<dynamic>? ?? [])
          .map((item) => InvoiceItem.fromMap(Map<String, dynamic>.from(item)))
          .toList(),
      clientInfo: Map<String, dynamic>.from(map['clientInfo'] ?? {}),
      notes: map['notes'],
      sentAt: map['sentAt'] != null
          ? DateTime.fromMillisecondsSinceEpoch(map['sentAt'])
          : null,
      paidAt: map['paidAt'] != null
          ? DateTime.fromMillisecondsSinceEpoch(map['paidAt'])
          : null,
      metadata: Map<String, dynamic>.from(map['metadata'] ?? {}),
    );
  }
}

class InvoiceItem {
  final String sku;
  final String description;
  final int quantity;
  final double unitPrice;
  final double lineTotal;
  final String? notes;

  InvoiceItem({
    required this.sku,
    required this.description,
    required this.quantity,
    required this.unitPrice,
    required this.lineTotal,
    this.notes,
  });

  Map<String, dynamic> toMap() {
    return {
      'sku': sku,
      'description': description,
      'quantity': quantity,
      'unitPrice': unitPrice,
      'lineTotal': lineTotal,
      'notes': notes,
    };
  }

  factory InvoiceItem.fromMap(Map<String, dynamic> map) {
    return InvoiceItem(
      sku: map['sku'] ?? '',
      description: map['description'] ?? '',
      quantity: map['quantity'] ?? 0,
      unitPrice: (map['unitPrice'] ?? 0).toDouble(),
      lineTotal: (map['lineTotal'] ?? 0).toDouble(),
      notes: map['notes'],
    );
  }
}

class InvoiceResult {
  final bool success;
  final String? invoiceId;
  final String? error;
  final Uint8List? pdfBytes;
  final Uint8List? excelBytes;

  InvoiceResult({
    required this.success,
    this.invoiceId,
    this.error,
    this.pdfBytes,
    this.excelBytes,
  });
}

class InvoiceService {
  final FirebaseDatabase _db = FirebaseDatabase.instance;
  final FirebaseAuth _auth = FirebaseAuth.instance;
  final EmailService _emailService = EmailService();

  String? get userId => _auth.currentUser?.uid;
  String? get userEmail => _auth.currentUser?.email;

  static final int _invoiceCounter = 1;

  /// Create invoice from quote
  Future<InvoiceResult> createInvoiceFromQuote({
    required String quoteId,
    required PaymentTerms paymentTerms,
    String? notes,
    Map<String, dynamic>? metadata,
  }) async {
    if (userId == null) {
      throw Exception('User not authenticated');
    }

    try {
      AppLogger.info('Creating invoice from quote: $quoteId', category: LogCategory.business);

      // Get quote data
      final quoteSnapshot = await _db.ref('quotes/$userId/$quoteId').get();
      if (!quoteSnapshot.exists) {
        throw Exception('Quote not found');
      }

      final quoteData = Map<String, dynamic>.from(quoteSnapshot.value as Map);

      // Get client data
      final clientId = quoteData['client_id'] ?? '';
      final clientSnapshot = await _db.ref('clients/$userId/$clientId').get();
      if (!clientSnapshot.exists) {
        throw Exception('Client not found');
      }

      final clientData = Map<String, dynamic>.from(clientSnapshot.value as Map);

      // Generate invoice number
      final invoiceNumber = await _generateInvoiceNumber();

      // Calculate due date based on payment terms
      final dueDate = _calculateDueDate(paymentTerms);

      // Convert quote items to invoice items
      final quoteItems = quoteData['quote_items'] as List<dynamic>? ?? [];
      final invoiceItems = quoteItems.map((item) {
        final itemData = Map<String, dynamic>.from(item);
        return InvoiceItem(
          sku: itemData['sku'] ?? '',
          description: itemData['description'] ?? itemData['model'] ?? '',
          quantity: itemData['quantity'] ?? 1,
          unitPrice: (itemData['price'] ?? 0).toDouble(),
          lineTotal: ((itemData['quantity'] ?? 1) * (itemData['price'] ?? 0)).toDouble(),
          notes: itemData['note'],
        );
      }).toList();

      // Create invoice
      final invoiceId = _db.ref().push().key!;
      final invoice = Invoice(
        id: invoiceId,
        quoteId: quoteId,
        clientId: clientId,
        invoiceNumber: invoiceNumber,
        createdAt: DateTime.now(),
        dueDate: dueDate,
        status: InvoiceStatus.draft,
        paymentTerms: paymentTerms,
        subtotal: (quoteData['subtotal'] ?? 0).toDouble(),
        taxRate: (quoteData['tax_rate'] ?? 0).toDouble(),
        taxAmount: (quoteData['tax_amount'] ?? 0).toDouble(),
        totalAmount: (quoteData['total_amount'] ?? 0).toDouble(),
        userId: userId!,
        userEmail: userEmail ?? '',
        items: invoiceItems,
        clientInfo: {
          'company': clientData['company'] ?? '',
          'contactName': clientData['contact_name'] ?? '',
          'email': clientData['email'] ?? '',
          'phone': clientData['phone'] ?? '',
          'address': clientData['address'] ?? '',
        },
        notes: notes,
        metadata: metadata ?? {},
      );

      // Save to database
      await _db.ref('invoices/$userId/$invoiceId').set(invoice.toMap());

      AppLogger.info('Invoice created: $invoiceNumber', category: LogCategory.business);

      return InvoiceResult(
        success: true,
        invoiceId: invoiceId,
      );

    } catch (e) {
      AppLogger.error('Error creating invoice', error: e, category: LogCategory.business);
      return InvoiceResult(
        success: false,
        error: e.toString(),
      );
    }
  }

  /// Generate PDF invoice
  Future<Uint8List> generateInvoicePDF(String invoiceId) async {
    if (userId == null) {
      throw Exception('User not authenticated');
    }

    try {
      // Get invoice data
      final snapshot = await _db.ref('invoices/$userId/$invoiceId').get();
      if (!snapshot.exists) {
        throw Exception('Invoice not found');
      }

      final invoice = Invoice.fromMap(Map<String, dynamic>.from(snapshot.value as Map));

      final pdf = pw.Document();

      pdf.addPage(
        pw.MultiPage(
          pageFormat: PdfPageFormat.a4,
          margin: const pw.EdgeInsets.all(32),
          build: (pw.Context context) {
            return [
              _buildPDFHeader(invoice),
              pw.SizedBox(height: 20),
              _buildPDFClientInfo(invoice),
              pw.SizedBox(height: 20),
              _buildPDFItemsTable(invoice),
              pw.SizedBox(height: 20),
              _buildPDFTotals(invoice),
              if (invoice.notes != null && invoice.notes!.isNotEmpty) ...[
                pw.SizedBox(height: 20),
                _buildPDFNotes(invoice),
              ],
              pw.SizedBox(height: 20),
              _buildPDFFooter(invoice),
            ];
          },
        ),
      );

      return await pdf.save();

    } catch (e) {
      AppLogger.error('Error generating invoice PDF', error: e, category: LogCategory.business);
      rethrow;
    }
  }

  /// Generate Excel invoice
  Future<Uint8List> generateInvoiceExcel(String invoiceId) async {
    if (userId == null) {
      throw Exception('User not authenticated');
    }

    try {
      // Get invoice data
      final snapshot = await _db.ref('invoices/$userId/$invoiceId').get();
      if (!snapshot.exists) {
        throw Exception('Invoice not found');
      }

      final invoice = Invoice.fromMap(Map<String, dynamic>.from(snapshot.value as Map));

      final excel = Excel.createExcel();
      final sheet = excel['Invoice'];

      // Remove default sheet
      excel.delete('Sheet1');

      // Header
      sheet.cell(CellIndex.indexByString('A1')).value = TextCellValue('INVOICE');
      sheet.cell(CellIndex.indexByString('A1')).cellStyle = CellStyle(
        fontSize: 18,
        bold: true,
      );

      // Company info
      sheet.cell(CellIndex.indexByString('A3')).value = TextCellValue('Turbo Air Mexico');
      sheet.cell(CellIndex.indexByString('A4')).value = TextCellValue('turboairquotes@gmail.com');

      // Invoice details
      sheet.cell(CellIndex.indexByString('E1')).value = TextCellValue('Invoice #: ${invoice.invoiceNumber}');
      sheet.cell(CellIndex.indexByString('E2')).value = TextCellValue('Date: ${_formatDate(invoice.createdAt)}');
      sheet.cell(CellIndex.indexByString('E3')).value = TextCellValue('Due Date: ${_formatDate(invoice.dueDate)}');
      sheet.cell(CellIndex.indexByString('E4')).value = TextCellValue('Status: ${invoice.status.toString().split('.').last.toUpperCase()}');

      // Client info
      sheet.cell(CellIndex.indexByString('A6')).value = TextCellValue('Bill To:');
      sheet.cell(CellIndex.indexByString('A6')).cellStyle = CellStyle(bold: true);
      sheet.cell(CellIndex.indexByString('A7')).value = TextCellValue(invoice.clientInfo['company'] ?? '');
      sheet.cell(CellIndex.indexByString('A8')).value = TextCellValue(invoice.clientInfo['contactName'] ?? '');
      sheet.cell(CellIndex.indexByString('A9')).value = TextCellValue(invoice.clientInfo['email'] ?? '');
      sheet.cell(CellIndex.indexByString('A10')).value = TextCellValue(invoice.clientInfo['phone'] ?? '');
      sheet.cell(CellIndex.indexByString('A11')).value = TextCellValue(invoice.clientInfo['address'] ?? '');

      // Items header
      int currentRow = 13;
      sheet.cell(CellIndex.indexByColumnRow(columnIndex: 0, rowIndex: currentRow)).value = TextCellValue('SKU');
      sheet.cell(CellIndex.indexByColumnRow(columnIndex: 1, rowIndex: currentRow)).value = TextCellValue('Description');
      sheet.cell(CellIndex.indexByColumnRow(columnIndex: 2, rowIndex: currentRow)).value = TextCellValue('Qty');
      sheet.cell(CellIndex.indexByColumnRow(columnIndex: 3, rowIndex: currentRow)).value = TextCellValue('Unit Price');
      sheet.cell(CellIndex.indexByColumnRow(columnIndex: 4, rowIndex: currentRow)).value = TextCellValue('Total');

      // Style header row
      for (int col = 0; col < 5; col++) {
        sheet.cell(CellIndex.indexByColumnRow(columnIndex: col, rowIndex: currentRow)).cellStyle = CellStyle(
          bold: true,
<<<<<<< HEAD
          backgroundColorHex: ExcelColor.fromHexString('#F5F5F5'),
=======
          backgroundColorHex: ExcelColor.fromHexString('#E0E0E0'),
>>>>>>> b6bd8420
        );
      }

      // Items
      currentRow++;
      for (final item in invoice.items) {
        sheet.cell(CellIndex.indexByColumnRow(columnIndex: 0, rowIndex: currentRow)).value = TextCellValue(item.sku);
        sheet.cell(CellIndex.indexByColumnRow(columnIndex: 1, rowIndex: currentRow)).value = TextCellValue(item.description);
        sheet.cell(CellIndex.indexByColumnRow(columnIndex: 2, rowIndex: currentRow)).value = IntCellValue(item.quantity);
        sheet.cell(CellIndex.indexByColumnRow(columnIndex: 3, rowIndex: currentRow)).value = DoubleCellValue(item.unitPrice);
        sheet.cell(CellIndex.indexByColumnRow(columnIndex: 4, rowIndex: currentRow)).value = DoubleCellValue(item.lineTotal);
        currentRow++;
      }

      // Totals
      currentRow += 2;
      sheet.cell(CellIndex.indexByColumnRow(columnIndex: 3, rowIndex: currentRow)).value = TextCellValue('Subtotal:');
      sheet.cell(CellIndex.indexByColumnRow(columnIndex: 4, rowIndex: currentRow)).value = DoubleCellValue(invoice.subtotal);

      currentRow++;
      sheet.cell(CellIndex.indexByColumnRow(columnIndex: 3, rowIndex: currentRow)).value = TextCellValue('Tax (${(invoice.taxRate * 100).toStringAsFixed(1)}%):');
      sheet.cell(CellIndex.indexByColumnRow(columnIndex: 4, rowIndex: currentRow)).value = DoubleCellValue(invoice.taxAmount);

      currentRow++;
      sheet.cell(CellIndex.indexByColumnRow(columnIndex: 3, rowIndex: currentRow)).value = TextCellValue('TOTAL:');
      sheet.cell(CellIndex.indexByColumnRow(columnIndex: 4, rowIndex: currentRow)).value = DoubleCellValue(invoice.totalAmount);
      sheet.cell(CellIndex.indexByColumnRow(columnIndex: 3, rowIndex: currentRow)).cellStyle = CellStyle(bold: true);
      sheet.cell(CellIndex.indexByColumnRow(columnIndex: 4, rowIndex: currentRow)).cellStyle = CellStyle(bold: true);

      // Notes
      if (invoice.notes != null && invoice.notes!.isNotEmpty) {
        currentRow += 3;
        sheet.cell(CellIndex.indexByColumnRow(columnIndex: 0, rowIndex: currentRow)).value = TextCellValue('Notes:');
        sheet.cell(CellIndex.indexByColumnRow(columnIndex: 0, rowIndex: currentRow)).cellStyle = CellStyle(bold: true);
        currentRow++;
        sheet.cell(CellIndex.indexByColumnRow(columnIndex: 0, rowIndex: currentRow)).value = TextCellValue(invoice.notes!);
      }

      // Payment terms
      currentRow += 2;
      sheet.cell(CellIndex.indexByColumnRow(columnIndex: 0, rowIndex: currentRow)).value = TextCellValue('Payment Terms: ${_getPaymentTermsDescription(invoice.paymentTerms)}');

      return Uint8List.fromList(excel.encode()!);

    } catch (e) {
      AppLogger.error('Error generating invoice Excel', error: e, category: LogCategory.business);
      rethrow;
    }
  }

  /// Send invoice via email
  Future<bool> sendInvoiceEmail({
    required String invoiceId,
    required String recipientEmail,
    String? subject,
    String? body,
    bool includePDF = true,
    bool includeExcel = false,
  }) async {
    try {
      AppLogger.info('Sending invoice email: $invoiceId to $recipientEmail', category: LogCategory.business);

      // Get invoice data
      final snapshot = await _db.ref('invoices/$userId/$invoiceId').get();
      if (!snapshot.exists) {
        throw Exception('Invoice not found');
      }

      final invoice = Invoice.fromMap(Map<String, dynamic>.from(snapshot.value as Map));

      // Generate attachments
      Uint8List? pdfBytes;
      Uint8List? excelBytes;

      if (includePDF) {
        pdfBytes = await generateInvoicePDF(invoiceId);
      }

      if (includeExcel) {
        excelBytes = await generateInvoiceExcel(invoiceId);
      }

      // Prepare email
      final emailSubject = subject ?? 'Invoice ${invoice.invoiceNumber} from Turbo Air Mexico';
      final emailBody = body ?? _generateEmailBody(invoice);

<<<<<<< HEAD
      // Prepare attachments
      final attachments = <Attachment>[];
      if (pdfBytes != null) {
        attachments.add(StreamAttachment(
          Stream.value(pdfBytes),
          'application/pdf',
          fileName: 'Invoice_${invoice.invoiceNumber}.pdf',
        ));
      }
      if (excelBytes != null) {
        attachments.add(StreamAttachment(
          Stream.value(excelBytes),
          'application/vnd.openxmlformats-officedocument.spreadsheetml.sheet',
          fileName: 'Invoice_${invoice.invoiceNumber}.xlsx',
        ));
      }

      // Send email using sendQuoteEmail method
      final emailResult = await _emailService.sendQuoteEmail(
        recipientEmail: recipientEmail,
        recipientName: invoice.clientInfo['company'] ?? 'Customer',
        quoteNumber: invoice.invoiceNumber,
        htmlContent: emailBody,
        userInfo: const {
          'name': 'Invoice System',
          'email': 'system@turboairmexico.com',
          'title': 'Automated Invoice',
        },
        attachments: attachments,
      );
=======
      // Send email (using quote email for now, as invoice-specific method not implemented)
      // TODO: Implement sendInvoiceEmail method in EmailService
      final emailResult = EmailResult(success: true, message: 'Invoice email temporarily disabled');
      // await _emailService.sendInvoiceEmail(
      //   recipientEmail: recipientEmail,
      //   subject: emailSubject,
      //   body: emailBody,
      //   invoiceNumber: invoice.invoiceNumber,
      //   pdfBytes: pdfBytes,
      //   excelBytes: excelBytes,
      // );
>>>>>>> b6bd8420

      if (emailResult) {
        // Update invoice status and sent date
        await updateInvoiceStatus(invoiceId, InvoiceStatus.sent);

        AppLogger.info('Invoice email sent successfully: ${invoice.invoiceNumber}', category: LogCategory.business);
        return true;
      } else {
        AppLogger.error('Failed to send invoice email', category: LogCategory.business);
        return false;
      }

    } catch (e) {
      AppLogger.error('Error sending invoice email', error: e, category: LogCategory.business);
      return false;
    }
  }

  /// Update invoice status
  Future<void> updateInvoiceStatus(String invoiceId, InvoiceStatus status) async {
    if (userId == null) {
      throw Exception('User not authenticated');
    }

    try {
      final updates = <String, dynamic>{
        'status': status.toString().split('.').last,
      };

      // Set timestamp based on status
      switch (status) {
        case InvoiceStatus.sent:
          updates['sentAt'] = DateTime.now().millisecondsSinceEpoch;
          updates['sentAtIso'] = DateTime.now().toIso8601String();
          break;
        case InvoiceStatus.paid:
          updates['paidAt'] = DateTime.now().millisecondsSinceEpoch;
          updates['paidAtIso'] = DateTime.now().toIso8601String();
          break;
        default:
          break;
      }

      await _db.ref('invoices/$userId/$invoiceId').update(updates);

      AppLogger.info('Invoice status updated: $invoiceId -> ${status.toString().split('.').last}', category: LogCategory.business);

    } catch (e) {
      AppLogger.error('Error updating invoice status', error: e, category: LogCategory.business);
      rethrow;
    }
  }

  /// Get invoices for current user
  Stream<List<Invoice>> getInvoices({
    InvoiceStatus? status,
    DateTime? startDate,
    DateTime? endDate,
  }) {
    if (userId == null) return Stream.value([]);

    Query query = _db.ref('invoices/$userId');
    query = query.orderByChild('createdAt');

    return query.onValue.map((event) {
      final List<Invoice> invoices = [];

      if (event.snapshot.value != null) {
        final data = Map<String, dynamic>.from(event.snapshot.value as Map);

        for (final entry in data.entries) {
          try {
            final invoice = Invoice.fromMap(Map<String, dynamic>.from(entry.value));

            // Apply filters
            if (status != null && invoice.status != status) continue;
            if (startDate != null && invoice.createdAt.isBefore(startDate)) continue;
            if (endDate != null && invoice.createdAt.isAfter(endDate)) continue;

            invoices.add(invoice);
          } catch (e) {
            AppLogger.error('Error parsing invoice', error: e, category: LogCategory.business);
          }
        }
      }

      // Sort by creation date (newest first)
      invoices.sort((a, b) => b.createdAt.compareTo(a.createdAt));

      return invoices;
    });
  }

  /// Get single invoice
  Future<Invoice?> getInvoice(String invoiceId) async {
    if (userId == null) return null;

    try {
      final snapshot = await _db.ref('invoices/$userId/$invoiceId').get();
      if (snapshot.exists && snapshot.value != null) {
        return Invoice.fromMap(Map<String, dynamic>.from(snapshot.value as Map));
      }
      return null;
    } catch (e) {
      AppLogger.error('Error getting invoice', error: e, category: LogCategory.business);
      return null;
    }
  }

  /// Delete invoice
  Future<void> deleteInvoice(String invoiceId) async {
    if (userId == null) {
      throw Exception('User not authenticated');
    }

    try {
      await _db.ref('invoices/$userId/$invoiceId').remove();
      AppLogger.info('Invoice deleted: $invoiceId', category: LogCategory.business);
    } catch (e) {
      AppLogger.error('Error deleting invoice', error: e, category: LogCategory.business);
      rethrow;
    }
  }

  /// Helper methods
  Future<String> _generateInvoiceNumber() async {
    final now = DateTime.now();
    final prefix = 'INV-${now.year}${now.month.toString().padLeft(2, '0')}';

    // Get existing invoices for this month to determine next number
    final snapshot = await _db.ref('invoices/$userId')
        .orderByChild('invoiceNumber')
        .startAt('$prefix-')
        .endAt('$prefix-Z')
        .get();

    int maxNumber = 0;
    if (snapshot.exists && snapshot.value != null) {
      final data = Map<String, dynamic>.from(snapshot.value as Map);
      for (final entry in data.values) {
        final invoiceNumber = (entry as Map)['invoiceNumber'] as String? ?? '';
        final numberPart = invoiceNumber.split('-').last;
        final number = int.tryParse(numberPart) ?? 0;
        if (number > maxNumber) {
          maxNumber = number;
        }
      }
    }

    return '$prefix-${(maxNumber + 1).toString().padLeft(4, '0')}';
  }

  DateTime _calculateDueDate(PaymentTerms terms) {
    final now = DateTime.now();
    switch (terms) {
      case PaymentTerms.net15:
        return now.add(const Duration(days: 15));
      case PaymentTerms.net30:
        return now.add(const Duration(days: 30));
      case PaymentTerms.net45:
        return now.add(const Duration(days: 45));
      case PaymentTerms.net60:
        return now.add(const Duration(days: 60));
      case PaymentTerms.cash_on_delivery:
      case PaymentTerms.advance_payment:
        return now;
    }
  }

  String _getPaymentTermsDescription(PaymentTerms terms) {
    switch (terms) {
      case PaymentTerms.net15:
        return 'Net 15 days';
      case PaymentTerms.net30:
        return 'Net 30 days';
      case PaymentTerms.net45:
        return 'Net 45 days';
      case PaymentTerms.net60:
        return 'Net 60 days';
      case PaymentTerms.cash_on_delivery:
        return 'Cash on Delivery';
      case PaymentTerms.advance_payment:
        return 'Advance Payment';
    }
  }

  String _formatDate(DateTime date) {
    return '${date.day.toString().padLeft(2, '0')}/${date.month.toString().padLeft(2, '0')}/${date.year}';
  }

  String _generateEmailBody(Invoice invoice) {
    return '''
Dear ${invoice.clientInfo['contactName'] ?? 'Valued Customer'},

Please find attached Invoice ${invoice.invoiceNumber} for your recent order.

Invoice Details:
- Invoice Number: ${invoice.invoiceNumber}
- Invoice Date: ${_formatDate(invoice.createdAt)}
- Due Date: ${_formatDate(invoice.dueDate)}
- Total Amount: \$${invoice.totalAmount.toStringAsFixed(2)}
- Payment Terms: ${_getPaymentTermsDescription(invoice.paymentTerms)}

${invoice.notes != null && invoice.notes!.isNotEmpty ? '\nNotes:\n${invoice.notes}\n' : ''}

If you have any questions about this invoice, please don't hesitate to contact us.

Thank you for your business!

Best regards,
Turbo Air Mexico
Email: turboairquotes@gmail.com
''';
  }

  /// PDF building methods
  pw.Widget _buildPDFHeader(Invoice invoice) {
    return pw.Row(
      mainAxisAlignment: pw.MainAxisAlignment.spaceBetween,
      children: [
        pw.Column(
          crossAxisAlignment: pw.CrossAxisAlignment.start,
          children: [
            pw.Text(
              'INVOICE',
              style: pw.TextStyle(fontSize: 24, fontWeight: pw.FontWeight.bold),
            ),
            pw.SizedBox(height: 10),
            pw.Text('Turbo Air Mexico'),
            pw.Text('turboairquotes@gmail.com'),
          ],
        ),
        pw.Column(
          crossAxisAlignment: pw.CrossAxisAlignment.end,
          children: [
            pw.Text('Invoice #: ${invoice.invoiceNumber}'),
            pw.Text('Date: ${_formatDate(invoice.createdAt)}'),
            pw.Text('Due Date: ${_formatDate(invoice.dueDate)}'),
            pw.Text('Status: ${invoice.status.toString().split('.').last.toUpperCase()}'),
          ],
        ),
      ],
    );
  }

  pw.Widget _buildPDFClientInfo(Invoice invoice) {
    return pw.Column(
      crossAxisAlignment: pw.CrossAxisAlignment.start,
      children: [
        pw.Text('Bill To:', style: pw.TextStyle(fontWeight: pw.FontWeight.bold)),
        pw.SizedBox(height: 5),
        pw.Text(invoice.clientInfo['company'] ?? ''),
        pw.Text(invoice.clientInfo['contactName'] ?? ''),
        pw.Text(invoice.clientInfo['email'] ?? ''),
        pw.Text(invoice.clientInfo['phone'] ?? ''),
        pw.Text(invoice.clientInfo['address'] ?? ''),
      ],
    );
  }

  pw.Widget _buildPDFItemsTable(Invoice invoice) {
    return pw.Table(
      border: pw.TableBorder.all(),
      children: [
        // Header
        pw.TableRow(
          decoration: const pw.BoxDecoration(color: PdfColors.grey300),
          children: [
            pw.Padding(
              padding: const pw.EdgeInsets.all(8),
              child: pw.Text('SKU', style: pw.TextStyle(fontWeight: pw.FontWeight.bold)),
            ),
            pw.Padding(
              padding: const pw.EdgeInsets.all(8),
              child: pw.Text('Description', style: pw.TextStyle(fontWeight: pw.FontWeight.bold)),
            ),
            pw.Padding(
              padding: const pw.EdgeInsets.all(8),
              child: pw.Text('Qty', style: pw.TextStyle(fontWeight: pw.FontWeight.bold)),
            ),
            pw.Padding(
              padding: const pw.EdgeInsets.all(8),
              child: pw.Text('Unit Price', style: pw.TextStyle(fontWeight: pw.FontWeight.bold)),
            ),
            pw.Padding(
              padding: const pw.EdgeInsets.all(8),
              child: pw.Text('Total', style: pw.TextStyle(fontWeight: pw.FontWeight.bold)),
            ),
          ],
        ),
        // Items
        ...invoice.items.map((item) => pw.TableRow(
          children: [
            pw.Padding(
              padding: const pw.EdgeInsets.all(8),
              child: pw.Text(item.sku),
            ),
            pw.Padding(
              padding: const pw.EdgeInsets.all(8),
              child: pw.Text(item.description),
            ),
            pw.Padding(
              padding: const pw.EdgeInsets.all(8),
              child: pw.Text(item.quantity.toString()),
            ),
            pw.Padding(
              padding: const pw.EdgeInsets.all(8),
              child: pw.Text('\$${item.unitPrice.toStringAsFixed(2)}'),
            ),
            pw.Padding(
              padding: const pw.EdgeInsets.all(8),
              child: pw.Text('\$${item.lineTotal.toStringAsFixed(2)}'),
            ),
          ],
        )),
      ],
    );
  }

  pw.Widget _buildPDFTotals(Invoice invoice) {
    return pw.Align(
      alignment: pw.Alignment.centerRight,
      child: pw.Container(
        width: 200,
        child: pw.Column(
          children: [
            pw.Row(
              mainAxisAlignment: pw.MainAxisAlignment.spaceBetween,
              children: [
                pw.Text('Subtotal:'),
                pw.Text('\$${invoice.subtotal.toStringAsFixed(2)}'),
              ],
            ),
            pw.Row(
              mainAxisAlignment: pw.MainAxisAlignment.spaceBetween,
              children: [
                pw.Text('Tax (${(invoice.taxRate * 100).toStringAsFixed(1)}%):'),
                pw.Text('\$${invoice.taxAmount.toStringAsFixed(2)}'),
              ],
            ),
            pw.Divider(),
            pw.Row(
              mainAxisAlignment: pw.MainAxisAlignment.spaceBetween,
              children: [
                pw.Text('TOTAL:', style: pw.TextStyle(fontWeight: pw.FontWeight.bold)),
                pw.Text('\$${invoice.totalAmount.toStringAsFixed(2)}', style: pw.TextStyle(fontWeight: pw.FontWeight.bold)),
              ],
            ),
          ],
        ),
      ),
    );
  }

  pw.Widget _buildPDFNotes(Invoice invoice) {
    return pw.Column(
      crossAxisAlignment: pw.CrossAxisAlignment.start,
      children: [
        pw.Text('Notes:', style: pw.TextStyle(fontWeight: pw.FontWeight.bold)),
        pw.SizedBox(height: 5),
        pw.Text(invoice.notes ?? ''),
      ],
    );
  }

  pw.Widget _buildPDFFooter(Invoice invoice) {
    return pw.Column(
      crossAxisAlignment: pw.CrossAxisAlignment.start,
      children: [
        pw.Text('Payment Terms: ${_getPaymentTermsDescription(invoice.paymentTerms)}'),
        pw.SizedBox(height: 10),
        pw.Text('Thank you for your business!'),
      ],
    );
  }
}<|MERGE_RESOLUTION|>--- conflicted
+++ resolved
@@ -402,11 +402,7 @@
       for (int col = 0; col < 5; col++) {
         sheet.cell(CellIndex.indexByColumnRow(columnIndex: col, rowIndex: currentRow)).cellStyle = CellStyle(
           bold: true,
-<<<<<<< HEAD
           backgroundColorHex: ExcelColor.fromHexString('#F5F5F5'),
-=======
-          backgroundColorHex: ExcelColor.fromHexString('#E0E0E0'),
->>>>>>> b6bd8420
         );
       }
 
@@ -493,7 +489,6 @@
       final emailSubject = subject ?? 'Invoice ${invoice.invoiceNumber} from Turbo Air Mexico';
       final emailBody = body ?? _generateEmailBody(invoice);
 
-<<<<<<< HEAD
       // Prepare attachments
       final attachments = <Attachment>[];
       if (pdfBytes != null) {
@@ -524,19 +519,6 @@
         },
         attachments: attachments,
       );
-=======
-      // Send email (using quote email for now, as invoice-specific method not implemented)
-      // TODO: Implement sendInvoiceEmail method in EmailService
-      final emailResult = EmailResult(success: true, message: 'Invoice email temporarily disabled');
-      // await _emailService.sendInvoiceEmail(
-      //   recipientEmail: recipientEmail,
-      //   subject: emailSubject,
-      //   body: emailBody,
-      //   invoiceNumber: invoice.invoiceNumber,
-      //   pdfBytes: pdfBytes,
-      //   excelBytes: excelBytes,
-      // );
->>>>>>> b6bd8420
 
       if (emailResult) {
         // Update invoice status and sent date
