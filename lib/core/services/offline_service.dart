--- conflicted
+++ resolved
@@ -55,25 +55,16 @@
 }
 
 class OfflineService {
-  static OfflineService? _instance;
-  static bool _isInitialized = false;
-  static bool _initializationFailed = false;
-
-  factory OfflineService() {
-    if (kIsWeb) {
-      throw UnsupportedError('OfflineService is not supported on web platform');
-    }
-    return _instance ??= OfflineService._internal();
-  }
-
+  static final OfflineService? _instance = kIsWeb ? null : OfflineService._internal();
+  factory OfflineService() => _instance ?? OfflineService._internal();
   OfflineService._internal();
 
-  Box<dynamic>? _cacheBox;
-  Box<dynamic>? _productsBox;
-  Box<dynamic>? _clientsBox;
-  Box<dynamic>? _quotesBox;
-  Box<dynamic>? _cartBox;
-  Box<dynamic>? _pendingOperationsBox;
+  late Box<dynamic> _cacheBox;
+  late Box<dynamic> _productsBox;
+  late Box<dynamic> _clientsBox;
+  late Box<dynamic> _quotesBox;
+  late Box<dynamic> _cartBox;
+  late Box<dynamic> _pendingOperationsBox;
 
   final _connectivity = Connectivity();
   final _connectivityController = StreamController<bool>.broadcast();
@@ -88,248 +79,134 @@
 
   bool get isOnline => _isOnline;
 
-  // Safe static accessors for singleton instance
-  static Stream<bool> get staticConnectionStream {
-    if (kIsWeb) return Stream.value(true);
-    if (_instance == null || !_isInitialized) return Stream.value(true);
-    try {
-      return _instance!.connectionStream;
-    } catch (e) {
-      return Stream.value(true); // Fallback to online
-    }
-  }
-
-  static Stream<List<PendingOperation>> get staticQueueStream {
-    if (kIsWeb) return Stream.value([]);
-    if (_instance == null || !_isInitialized) return Stream.value([]);
-    try {
-      return _instance!.queueStream;
-    } catch (e) {
-      return Stream.value([]);
-    }
-  }
-
-  static List<PendingOperation> get staticPendingOperations {
-    if (kIsWeb) return [];
-    if (_instance == null || !_isInitialized) return [];
-    try {
-      return _instance!.pendingOperations;
-    } catch (e) {
-      return [];
-    }
-  }
-
-  static bool get staticIsOnline {
-    if (kIsWeb) return true;
-    if (_instance == null || !_isInitialized) return true;
-    try {
-      return _instance!.isOnline;
-    } catch (e) {
-      return true; // Fallback to online
-    }
-  }
-
-  // Check if service is properly initialized
-  static bool get isInitialized => kIsWeb || (_instance != null && _isInitialized && !_initializationFailed);
-  static bool get initializationFailed => !kIsWeb && _initializationFailed;
+  // Static accessors for singleton instance
+  static Stream<bool> get staticConnectionStream => 
+      kIsWeb ? Stream.value(true) : _instance!.connectionStream;
+  static Stream<List<PendingOperation>> get staticQueueStream => 
+      kIsWeb ? Stream.value([]) : _instance!.queueStream;
+  static List<PendingOperation> get staticPendingOperations => 
+      kIsWeb ? [] : _instance!.pendingOperations;
+  static bool get staticIsOnline => 
+      kIsWeb ? true : _instance!.isOnline;
+  
+  // Check if service is initialized
+  static bool get isInitialized => kIsWeb || _instance != null;
 
   SyncStatus _syncStatus = SyncStatus.idle;
   SyncStatus get syncStatus => _syncStatus;
 
   Future<void> initialize() async {
-    if (_isInitialized) return;
-
-    try {
-      _cacheBox = await Hive.openBox('cache');
-      _productsBox = await Hive.openBox('products');
-      _clientsBox = await Hive.openBox('clients');
-      _quotesBox = await Hive.openBox('quotes');
-      _cartBox = await Hive.openBox('cart');
-      _pendingOperationsBox = await Hive.openBox('pendingOperations');
-
-      // Load pending operations
-      await _loadPendingOperations();
-
-      // Listen to connectivity changes
-      _connectivity.onConnectivityChanged
-          .listen((List<ConnectivityResult> results) {
-        final result = results.isNotEmpty ? results.first : ConnectivityResult.none;
-        final wasOffline = !_isOnline;
-        _isOnline = result != ConnectivityResult.none;
-        _connectivityController.add(_isOnline);
-
-        if (_isOnline && wasOffline) {
-          _syncPendingChanges();
-        }
-      });
-
-      // Check initial connectivity
-      final connectivityResults = await _connectivity.checkConnectivity();
-      final connectivityResult = connectivityResults.isNotEmpty ? connectivityResults.first : ConnectivityResult.none;
-      _isOnline = connectivityResult != ConnectivityResult.none;
-
-      _isInitialized = true;
-      _initializationFailed = false;
-    } catch (e) {
-      _initializationFailed = true;
-      _isInitialized = false;
-      rethrow;
-    }
+    _cacheBox = await Hive.openBox('cache');
+    _productsBox = await Hive.openBox('products');
+    _clientsBox = await Hive.openBox('clients');
+    _quotesBox = await Hive.openBox('quotes');
+    _cartBox = await Hive.openBox('cart');
+    _pendingOperationsBox = await Hive.openBox('pendingOperations');
+
+    // Load pending operations
+    await _loadPendingOperations();
+
+    // Listen to connectivity changes
+    _connectivity.onConnectivityChanged
+        .listen((List<ConnectivityResult> results) {
+      final result = results.isNotEmpty ? results.first : ConnectivityResult.none;
+      final wasOffline = !_isOnline;
+      _isOnline = result != ConnectivityResult.none;
+      _connectivityController.add(_isOnline);
+
+      if (_isOnline && wasOffline) {
+        _syncPendingChanges();
+      }
+    });
+
+    // Check initial connectivity
+    final connectivityResults = await _connectivity.checkConnectivity();
+    final connectivityResult = connectivityResults.isNotEmpty ? connectivityResults.first : ConnectivityResult.none;
+    _isOnline = connectivityResult != ConnectivityResult.none;
   }
 
   static Future<void> staticInitialize() async {
     if (kIsWeb) return; // Skip on web
-
-    try {
-      final instance = OfflineService();
-      await instance.initialize();
-    } catch (e) {
-      // Log error but don't crash the app
-      AppLogger.error('OfflineService initialization failed', error: e);
-    }
+    await _instance!.initialize();
   }
 
   Future<void> _loadPendingOperations() async {
-    if (_pendingOperationsBox == null) return;
-
-    try {
-      final operations = _pendingOperationsBox!.values.toList();
-      _pendingOperations.clear();
-      for (var op in operations) {
-        _pendingOperations
-            .add(PendingOperation.fromMap(Map<String, dynamic>.from(op)));
-      }
-      _queueController.add(_pendingOperations);
-    } catch (e) {
-      AppLogger.error('Failed to load pending operations', error: e);
-    }
+    final operations = _pendingOperationsBox.values.toList();
+    _pendingOperations.clear();
+    for (var op in operations) {
+      _pendingOperations
+          .add(PendingOperation.fromMap(Map<String, dynamic>.from(op)));
+    }
+    _queueController.add(_pendingOperations);
   }
 
   // Products
   Future<void> saveProduct(Product product) async {
-    if (_productsBox == null) return;
-
-    try {
-      await _productsBox!.put(product.id, product.toMap());
-    } catch (e) {
-      AppLogger.error('Failed to save product', error: e);
-    }
+    await _productsBox.put(product.id, product.toMap());
   }
 
   List<Product> getProducts() {
-    if (_productsBox == null) return [];
-
-    try {
-      return _productsBox!.keys.map((key) {
-        final data = _productsBox!.get(key);
-        return Product.fromMap(Map<String, dynamic>.from(data));
-      }).toList();
-    } catch (e) {
-      AppLogger.error('Failed to get products', error: e);
-      return [];
-    }
+    return _productsBox.keys.map((key) {
+      final data = _productsBox.get(key);
+      return Product.fromMap(Map<String, dynamic>.from(data));
+    }).toList();
   }
 
   // Clients
   Future<void> saveClient(Client client) async {
-    if (_clientsBox == null) return;
-
-    try {
-      await _clientsBox!.put(client.id, client.toMap());
-    } catch (e) {
-      AppLogger.error('Failed to save client', error: e);
-    }
+    await _clientsBox.put(client.id, client.toMap());
   }
 
   List<Client> getClients() {
-    if (_clientsBox == null) return [];
-
-    try {
-      return _clientsBox!.keys.map((key) {
-        final data = _clientsBox!.get(key);
-        return Client.fromMap(Map<String, dynamic>.from(data));
-      }).toList();
-    } catch (e) {
-      AppLogger.error('Failed to get clients', error: e);
-      return [];
-    }
+    return _clientsBox.keys.map((key) {
+      final data = _clientsBox.get(key);
+      return Client.fromMap(Map<String, dynamic>.from(data));
+    }).toList();
   }
 
   // Quotes
   Future<void> saveQuote(Quote quote) async {
-    if (_quotesBox == null) return;
-
-    try {
-      await _quotesBox!.put(quote.id, quote.toMap());
-    } catch (e) {
-      AppLogger.error('Failed to save quote', error: e);
-    }
+    await _quotesBox.put(quote.id, quote.toMap());
   }
 
   List<Quote> getQuotes() {
-    if (_quotesBox == null) return [];
-
-    try {
-      return _quotesBox!.keys.map((key) {
-        final data = _quotesBox!.get(key);
-        return Quote.fromMap(Map<String, dynamic>.from(data));
-      }).toList();
-    } catch (e) {
-      AppLogger.error('Failed to get quotes', error: e);
-      return [];
-    }
+    return _quotesBox.keys.map((key) {
+      final data = _quotesBox.get(key);
+      return Quote.fromMap(Map<String, dynamic>.from(data));
+    }).toList();
   }
 
   // Cart
   Future<void> saveCart(List<CartItem> items) async {
-    if (_cartBox == null) return;
-
-    try {
-      await _cartBox!.clear();
-      for (var item in items) {
-        await _cartBox!.put(item.productId, item.toMap());
-      }
-    } catch (e) {
-      AppLogger.error('Failed to save cart', error: e);
+    await _cartBox.clear();
+    for (var item in items) {
+      await _cartBox.put(item.productId, item.toMap());
     }
   }
 
   List<CartItem> getCart() {
-    if (_cartBox == null) return [];
-
-    try {
-      return _cartBox!.keys.map((key) {
-        final data = _cartBox!.get(key);
-        return CartItem.fromMap(Map<String, dynamic>.from(data));
-      }).toList();
-    } catch (e) {
-      AppLogger.error('Failed to get cart', error: e);
-      return [];
-    }
+    return _cartBox.keys.map((key) {
+      final data = _cartBox.get(key);
+      return CartItem.fromMap(Map<String, dynamic>.from(data));
+    }).toList();
   }
 
   // Static method to get cart
   static List<CartItem> getStaticCart() {
-    if (kIsWeb || _instance == null || !isInitialized || _initializationFailed) {
+    if (_instance == null || !isInitialized) {
       return [];
     }
     try {
       return _instance!.getCart();
     } catch (e) {
-      AppLogger.error('Failed to get static cart', error: e);
       return [];
     }
   }
 
   // Sync methods
   static Future<void> syncPendingChanges() async {
-    if (kIsWeb || _instance == null || !isInitialized || _initializationFailed) return;
-
-    try {
-      await _instance!._syncPendingChanges();
-    } catch (e) {
-      AppLogger.error('Failed to sync pending changes', error: e);
-    }
+    if (kIsWeb) return; // Skip on web
+    await _instance!._syncPendingChanges();
   }
 
   Future<void> _syncPendingChanges() async {
@@ -346,12 +223,6 @@
 
     for (var operation in List.from(_pendingOperations)) {
       try {
-<<<<<<< HEAD
-        // Here you would sync with Firebase/Supabase
-        // For now, just remove from queue
-        _pendingOperations.remove(operation);
-        await _pendingOperationsBox?.delete(operation.id);
-=======
         // Sync operation with Firebase based on operation type
         bool success = false;
 
@@ -387,21 +258,16 @@
         } else {
           throw Exception('Sync failed for operation ${operation.id}');
         }
->>>>>>> b6bd8420
       } catch (e) {
         operation.retryCount++;
         if (operation.retryCount > 3) {
           // Max retries reached, remove from queue
           AppLogger.error('Max retries reached for operation ${operation.id}', error: e, category: LogCategory.sync);
           _pendingOperations.remove(operation);
-<<<<<<< HEAD
-          await _pendingOperationsBox?.delete(operation.id);
-=======
           await _pendingOperationsBox.delete(operation.id);
         } else {
           // Update retry count in storage
           await _pendingOperationsBox.put(operation.id, operation.toMap());
->>>>>>> b6bd8420
         }
       }
     }
@@ -472,13 +338,8 @@
   }
 
   static Future<void> staticSyncWithFirebase() async {
-    if (kIsWeb || _instance == null || !isInitialized || _initializationFailed) return;
-
-    try {
-      await _instance!.syncWithFirebase();
-    } catch (e) {
-      AppLogger.error('Failed to sync with Firebase', error: e);
-    }
+    if (kIsWeb) return; // Skip on web
+    await _instance!.syncWithFirebase();
   }
 
   // Cache methods expected by main.dart
@@ -499,123 +360,59 @@
   }
 
   Future<bool> hasOfflineData() async {
-    try {
-      return _pendingOperations.isNotEmpty;
-    } catch (e) {
-      AppLogger.error('Failed to check offline data', error: e);
-      return false;
-    }
+    return _pendingOperations.isNotEmpty;
   }
 
   Future<int> getSyncQueueCount() async {
-    try {
-      return _pendingOperations.length;
-    } catch (e) {
-      AppLogger.error('Failed to get sync queue count', error: e);
-      return 0;
-    }
+    return _pendingOperations.length;
   }
 
   static Future<bool> staticHasOfflineData() async {
-    if (kIsWeb || _instance == null || !isInitialized || _initializationFailed) return false;
-
-    try {
-      return await _instance!.hasOfflineData();
-    } catch (e) {
-      AppLogger.error('Failed to get static offline data status', error: e);
-      return false;
-    }
+    if (kIsWeb) return false; // No offline data on web
+    return await _instance!.hasOfflineData();
   }
 
   static Future<int> staticGetSyncQueueCount() async {
-    if (kIsWeb || _instance == null || !isInitialized || _initializationFailed) return 0;
-
-    try {
-      return await _instance!.getSyncQueueCount();
-    } catch (e) {
-      AppLogger.error('Failed to get static sync queue count', error: e);
-      return 0;
-    }
+    if (kIsWeb) return 0; // No sync queue on web
+    return await _instance!.getSyncQueueCount();
   }
 
   static Future<Map<String, dynamic>> getCacheInfo() async {
-    if (kIsWeb || _instance == null || !isInitialized || _initializationFailed) {
-      return {
-        'products': 0,
-        'clients': 0,
-        'quotes': 0,
-        'cart': 0,
-        'pending': 0,
-        'is_online': true,
-        'pending_operations': 0,
-        'last_sync': 'Never',
-        'last_cache_cleanup': 'Never',
-        'active_cache_duration_days': 0,
-        'reference_cache_duration_days': 0,
-        'status': 'Offline service not available',
-      };
-    }
-
-    try {
-      return await _instance!._getCacheInfo();
-    } catch (e) {
-      AppLogger.error('Failed to get cache info', error: e);
-      return {
-        'error': 'Failed to get cache info',
-        'status': 'Error',
-      };
-    }
+    if (kIsWeb) return {}; // No cache info on web
+    return await _instance!._getCacheInfo();
   }
 
   Future<Map<String, dynamic>> _getCacheInfo() async {
-    try {
-      return {
-        'products': _productsBox?.length ?? 0,
-        'clients': _clientsBox?.length ?? 0,
-        'quotes': _quotesBox?.length ?? 0,
-        'cart': _cartBox?.length ?? 0,
-        'pending': _pendingOperations.length,
-        'is_online': _isOnline,
-        'pending_operations': _pendingOperations.length,
-        'last_sync': 'Recently', // You can add actual timestamp tracking
-        'last_cache_cleanup': 'Recently',
-        'active_cache_duration_days': 7,
-        'reference_cache_duration_days': 30,
-        'status': 'Initialized',
-      };
-    } catch (e) {
-      return {
-        'error': 'Failed to get cache info',
-        'status': 'Error',
-      };
-    }
+    return {
+      'products': _productsBox.length,
+      'clients': _clientsBox.length,
+      'quotes': _quotesBox.length,
+      'cart': _cartBox.length,
+      'pending': _pendingOperations.length,
+      'is_online': _isOnline,
+      'pending_operations': _pendingOperations.length,
+      'last_sync': 'Recently', // You can add actual timestamp tracking
+      'last_cache_cleanup': 'Recently',
+      'active_cache_duration_days': 7,
+      'reference_cache_duration_days': 30,
+    };
   }
 
   // Remove a pending operation by ID
   Future<void> removePendingOperation(String operationId) async {
-    if (_pendingOperationsBox == null) return;
-
-    try {
-      _pendingOperations.removeWhere((op) => op.id == operationId);
-      await _pendingOperationsBox!.delete(operationId);
-      _queueController.add(_pendingOperations);
-    } catch (e) {
-      AppLogger.error('Failed to remove pending operation', error: e);
-    }
+    _pendingOperations.removeWhere((op) => op.id == operationId);
+    await _pendingOperationsBox.delete(operationId);
+    _queueController.add(_pendingOperations);
   }
 
   Future<void> clearAll() async {
-    try {
-      await _cacheBox?.clear();
-      await _productsBox?.clear();
-      await _clientsBox?.clear();
-      await _quotesBox?.clear();
-      await _cartBox?.clear();
-      _pendingOperations.clear();
-      _queueController.add(_pendingOperations);
-    } catch (e) {
-      AppLogger.error('Failed to clear all data', error: e);
-    }
+    await _cacheBox.clear();
+    await _productsBox.clear();
+    await _clientsBox.clear();
+    await _quotesBox.clear();
+    await _cartBox.clear();
+    _pendingOperations.clear();
+    _queueController.add(_pendingOperations);
   }
 
   // Helper methods for queuing operations when offline
@@ -720,17 +517,12 @@
   }
 
   Future<void> dispose() async {
-    try {
-      await _connectivityController.close();
-      await _queueController.close();
-      await _cacheBox?.close();
-      await _productsBox?.close();
-      await _clientsBox?.close();
-      await _quotesBox?.close();
-      await _cartBox?.close();
-      _isInitialized = false;
-    } catch (e) {
-      AppLogger.error('Error disposing OfflineService', error: e);
-    }
+    await _connectivityController.close();
+    await _queueController.close();
+    await _cacheBox.close();
+    await _productsBox.close();
+    await _clientsBox.close();
+    await _quotesBox.close();
+    await _cartBox.close();
   }
 }